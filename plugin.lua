--- conflicted
+++ resolved
@@ -1,9 +1,12 @@
-<<<<<<< HEAD
 --##
+
 ---@class diff
 ---@field start  integer # The number of bytes at the beginning of the replacement
 ---@field finish integer # The number of bytes at the end of the replacement
 ---@field text   string  # What to replace
+
+local replace_remotes
+local type_list
 
 ---@param  uri  string # The uri of file
 ---@param  text string # The content of file
@@ -13,6 +16,7 @@
 
   local diffs = {}
 
+  ---@type string|number
   for start, name, finish in text:gmatch("require%s*%(?%s*['\"]()(.-)()['\"]%s*%)?") do
     -- if name has slashes, convert to a dotted path
     if name:match("[\\/]") then
@@ -41,6 +45,7 @@
     thismod = thismod:gsub("[^a-zA-Z0-9_]","_")
     local gname = "__"..thismod.."__global"
     local replaced
+    ---@type number
     for start, finish in text:gmatch("[^a-zA-Z0-9_]()global()%s*[=.%[]") do
       diffs[#diffs+1] = {
         start  = start,
@@ -56,75 +61,6 @@
         start  = 1,
         finish = 0,
         text = gname.."={}\n",
-      }
-    end
-  end
-
-  return diffs
-=======
---##
-
----@class diff
----@field start  integer # The number of bytes at the beginning of the replacement
----@field finish integer # The number of bytes at the end of the replacement
----@field text   string  # What to replace
-
-local replace_remotes
-local type_list
-
----@param  uri  string # The uri of file
----@param  text string # The content of file
----@return nil|diff[]
-function OnSetText(uri, text)
-  if text:sub(1, 4) == "--##" then return end
-
-  local diffs = {}
-
-  ---@type string|number
-  for start, name, finish in text:gmatch("require%s*%(?%s*['\"]()(.-)()['\"]%s*%)?") do
-    -- if name has slashes, convert to a dotted path
-    if name:match("[\\/]") then
-      name = name:gsub("%.lua$",""):gsub("[\\/]",".")
-    end
-
-    -- then convert the modname prefix, if any...
-    ---@param match string
-    ---@return string
-    name = name:gsub("^__(.-)__", function(match)
-      return match
-    end)
-
-    diffs[#diffs+1] = {
-      start  = start,
-      finish = finish - 1,
-      text = name,
-    }
-  end
-
-  -- rename `global` so we can tell them apart!
-  local thismod = uri:match("mods[\\/]([^\\/]+)[\\/]")
-  if thismod then
-    local scenario = uri:match("scenarios[\\/]([^\\/]+)[\\/]")
-    if scenario then
-      thismod = thismod.."__"..scenario
-    end
-    thismod = thismod:gsub("[^a-zA-Z0-9_]","_")
-    local gname = "__"..thismod.."__global"
-    -- "define" it at the start of control.lua
-    if uri:match("control%.lua$") then
-      diffs[#diffs+1] = {
-        start  = 1,
-        finish = 0,
-        text = gname.." = {}\n",
-      }
-    end
-
-    ---@type string|number
-    for start, finish in text:gmatch("[^a-zA-Z0-9_]()global()%s*[=.%[]") do
-      diffs[#diffs+1] = {
-        start  = start,
-        finish = finish - 1,
-        text = gname,
       }
     end
   end
@@ -390,5 +326,4 @@
 
     ::continue::
   end
->>>>>>> c1f3c1b0
 end