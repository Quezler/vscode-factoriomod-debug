--##

local util = require("factorio-plugin.util")
local global_module_flag = util.module_flags.global
local workspace
if not __plugin_dev then
  workspace = require("workspace")
end

---Rename `global` so we can tell them apart!
---@param uri string @ The uri of file
---@param text string @ The content of file
---@param diffs Diff[] @ The diffs to add more diffs to
local function replace(uri, text, diffs)
  ---Single Workspace/Folder OK, Multi Workspace OK, mods as root OK, mods_path as root uses __mods_path__
  ---Match on mods folder
  local this_mod, path_inside_mod = uri:match("mods[\\/]([^\\/]+)[\\/](.*)")
  if not this_mod then
    -- Being a bit more strict with a slash being before data as nobody should ever be renaming that folder
    this_mod, path_inside_mod = uri:match("[\\/]data[\\/]([^\\/]+)[\\/](.*)")
  end

  if not this_mod then
    path_inside_mod = uri
    if __plugin_dev then
      this_mod = "PluginDevModName"
    else
      this_mod = this_mod or workspace.getRootUri(uri)
      this_mod = this_mod and this_mod:match("[^/\\]+$")
      -- if `this_mod` is still nil at this point then we simply do nothing. using a fallback would
      -- ultimately do nothing because all cases where it didn't find a mod name would use the fallback,
      -- causing it to behave just the same as it would without using a fallback
    end
  end

  if this_mod then
    local inner_name = path_inside_mod:match("scenarios[\\/]([^\\/]+)[\\/]")
    local inner_type = "s"
    if not inner_name then
      local level
      inner_name,level = path_inside_mod:match("campaigns[\\/]([^\\/]+)[\\/]([^\\/]+)[\\/]")
      inner_name = inner_name and inner_name .. "__" .. level
      inner_type = "c"
    end
    if not inner_name then
      inner_name = path_inside_mod:match("tutorials[\\/]([^\\/]+)[\\/]")
      inner_type = "t"
    end

    if inner_name then
      this_mod = this_mod.."__"..inner_type.."__"..inner_name
    end
    this_mod = this_mod:gsub("[^a-zA-Z0-9_]","_")
    local global_name = "__"..this_mod.."__global"

    ---@type table<integer, true>
    local matches_to_ignore = {}
    -- remove matches that where `global` is actually indexing into something (`.global`)
    for dot_pos, start in text:gmatch("()%.[^%S\n]*()global%s*[=.%[]")--[[@as fun():integer, integer]] do
      if text:sub(dot_pos - 1, dot_pos - 1) ~= "." -- If it's a concat, keep it.
        and text:sub(dot_pos - 2, dot_pos - 1) ~= "_G" -- Keep indexes into _G
        and text:sub(dot_pos - 4, dot_pos - 1) ~= "_ENV" -- and _ENV
      then
        matches_to_ignore[start] = true
      end
    end

<<<<<<< HEAD
    local function add_diffs(start, finish, ignore_pos, ignore_char)
      if matches_to_ignore[start] or util.is_disabled(start, global_module_flag) then return end
=======
    ---@param preceding_text string
    ---@param start integer
    ---@param finish integer
    ---@param ignore_pos integer
    ---@param ignore_char string
    local function add_diffs(preceding_text, start, finish, ignore_pos, ignore_char)
      if matches_to_ignore[start] then return end
      if ignore_char == "" and not preceding_text:find("=[^%S\n]*$") then return end

>>>>>>> fb2067ac
      local before = text:sub(start - 1, start - 1)
      if before ~= "" then
        -- Put the newline on a separate diff before the one replacing 'global',
        -- otherwise hovers and syntax highlighting doesn't work.
        -- This can cause issues if there is already a diff for that character,
        -- which is why it's using add_or_append_diff.
        util.add_or_append_diff(diffs, start - 1, before, "--\n")
      end
      util.add_diff(diffs, start, finish, global_name)
      if ignore_char == "" then
        ignore_pos = finish -- Move it directly next to `global`, not past all the whitespace after it.
      end
      -- Put the diagnostic after the '.' otherwise code completion/suggestions don't work.
      util.add_diff(diffs, ignore_pos, ignore_pos + #ignore_char, ignore_char.."---@diagnostic disable-line:undefined-global\n")
    end

    -- There is duplication here, which would usually be handled by a util function,
    -- however since we are dealing with a variable amount of values, creating a generic
    -- function for it would be incredibly inefficient, constantly allocating new tables.
    util.reset_is_disabled_to_file_start()
    for preceding_text, start, finish, ignore_pos, ignore_char, final_pos in
      util.gmatch_at_start_of_line(text, "([^\n]-)%f[a-zA-Z0-9_]()global()[^%S\n]*()([=.%[]?)()")--[[@as fun(): string, integer, integer, integer, string, integer]]
    do
      if preceding_text:find("--", 1, true) then goto continue end
      add_diffs(preceding_text, start, finish, ignore_pos, ignore_char)
      while true do
        if ignore_char == "=" then -- To support `global = global`.
          final_pos = final_pos - 1
        end
        preceding_text, start, finish, ignore_pos, ignore_char, final_pos
          = text:match("^([^\n]-)%f[a-zA-Z0-9_]()global()[^%S\n]*()([=.%[]?)()", final_pos)
        if not start or preceding_text:find("--", 1, true) then break end
        add_diffs(preceding_text, start, finish, ignore_pos, ignore_char)
      end
      ::continue::
    end
  end
end

return {
  replace = replace,
}<|MERGE_RESOLUTION|>--- conflicted
+++ resolved
@@ -65,20 +65,19 @@
       end
     end
 
-<<<<<<< HEAD
-    local function add_diffs(start, finish, ignore_pos, ignore_char)
-      if matches_to_ignore[start] or util.is_disabled(start, global_module_flag) then return end
-=======
     ---@param preceding_text string
     ---@param start integer
     ---@param finish integer
     ---@param ignore_pos integer
     ---@param ignore_char string
     local function add_diffs(preceding_text, start, finish, ignore_pos, ignore_char)
-      if matches_to_ignore[start] then return end
-      if ignore_char == "" and not preceding_text:find("=[^%S\n]*$") then return end
+      if matches_to_ignore[start]
+        or (ignore_char == "" and not preceding_text:find("=[^%S\n]*$"))
+        or util.is_disabled(start, global_module_flag)
+      then
+        return
+      end
 
->>>>>>> fb2067ac
       local before = text:sub(start - 1, start - 1)
       if before ~= "" then
         -- Put the newline on a separate diff before the one replacing 'global',
