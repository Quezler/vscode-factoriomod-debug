# Changelog

[<img height='36' style='border:0px;height:36px;' src='https://az743702.vo.msecnd.net/cdn/kofi2.png?v=2' border='0' alt='Buy Me a Coffee at ko-fi.com'/>](https://ko-fi.com/X8X41IE4T)

## 1.1.44
* Debugger
  * Set `SteamAppId` when launching for `--version`
  * Fix Eval not available if not enough lua events running
  * Pin GC-able values from eval results or `__DebugAdapter.print(obj)` to allow expanding (some) fields when not paused
<<<<<<< HEAD
  * Display the registered name of metatables, if available
* VSCode:
  * Check LuaLS plugin files in Check Config
=======
* LuaLS library package:
  * Plugin option `--ignore` to disable the plugin for certain files or folders
  * Plugin option `--clusterio-modules` to enable handling clusterio requires
>>>>>>> f8cf8d07

## 1.1.43
* Locale:
  * Don't emit documentSymbols with empty names (#118)
  * Warn on key ending with whitespace
* PropertyTree: (mod settings, etc)
  * Correct saving mid-length (129-254) strings
* VSCode:
  * Use "Restart Extension Host" instead of "Reload Window" to restart the LuaLS (#119)
  * Trim whitespace off API keys (#117)
  * Set extensionDependency on LuaLS for easier installation
* Debugger:
  * Fixed some missing captures that could cause errors if mods overwrite Lua builtins
  * Fixed hang when attemping to debug simulations
  * Use `--version` to check the binary's version instead of relying on json version
  * Fixed that `on_nth_tick` hook could hide errors for some incorrect calls
* LuaLS library package:
  * Changed enums to generate typed values instead of `integer`
  * Generate overloads for `script.on_event`, removed plugin `on_event` module
  * Add Support for Factorio JSON Runtime Docs v5 (Factorio >= 1.1.108)
  * Remove Support for Factorio JSON Runtime Docs v3 (Factorio < 1.1.89)
  * Fill in `defines.prototypes` with dumped values instead of `{[string]:{[string]:0}}`
  * Include `.base` type in the union for `variant_parameter_groups` types

## 1.1.42
* Debugger:
  * Display each Lua VM as a DAP "Thread"
  * Selectively un-set hook when not stepping and no breakpoints active in file
* VSCode:
  * JSON Schema for migrations
* Sumneko library package:
  * Fixed that `---@plugin disable-line` would also affect the previous lines if they had comments
  * Improved plugin performance by ~500%. Unfortunately this isn't really noticeable, because other parts of the LuaLS take up much more time

## 1.1.41
* Sumneko library package:
  * correctly resolve `data-lifecycle` link in docs
  * Omit `MapGenPresets` from `AnyPrototype`, to reduce incorrect type deduction on data:extend's argument
  * Don't use `AnyPrototype` on versions that don't have it defined yet

## 1.1.40
* Sumneko library package:
  * Generate even if some doc links are broken
  * Correctly mark Attributes as optional
  * Set Lua.workspace.checkThirdParty=ApplyInMemory to work around LuaLS's broken defaults
  * Improved plugin's string and comment matching correctness and performance (#113)
  * Added ---@plugin annotation to selectively disable parts of the plugin. Very similar to how ---@diagnostic works
  * Correct type for `data:extend`'s argument (using `AnyPrototype` instead of `PrototypeBase`)
* Debugger:
  * Correctly update breakpoints when edited (conditions, log message)
  * Fixed that `__DebugAdapter.print()` and `log`, and logpoints would print messages with no trailing newline

## 1.1.39
* VSCode:
  * Added commands to adjust config.ini settings (prototype cache, mouse auto capture)
  * Check config.ini settings in Check Config
* Sumneko library package:
  * Correctly mark function optional table params
  * Fix `global` rename only being applied once per line

## 1.1.38
* Debugger:
  * Pass `SteamAppId` environment variable instead of trying to create `steam_appid.txt`
  * Removed `checkGlobals` warning on newly created variables
* VSCode:
  * Added Output channel for general logging and diagnostics
  * Added Check Config command (run from command pallete)
* Sumneko library package:
  * Updated library generator remaining runtime types
  * Split up table types with variant_parameter_groups for better diagnostics

## 1.1.37
* No longer use `keytar` which VSCode has removed.

## 1.1.36
* Debugger:
  * Fixed that fast bytecode dumps (1.1.33) would hang on some mods (for real this time)
* Sumneko library package:
  * Updated library generator for some runtime types (events, defines)

## 1.1.35
* Debugger:
  * Fixed that fast bytecode dumps (1.1.33) would hang on some mods
  * Added support for passing environment variables via launch configuration to spawned factorio process (#95)
* Sumneko library package:
  * Now generates prototype-api types
  * Disables `lowercase-global` diagnostic

## 1.1.34
* Add Support for Factorio JSON Runtime Docs v4 (Factorio >= 1.1.89)
* Remove Support for Factorio JSON Runtime Docs v1 and v2 (Factorio < 1.1.62)

## 1.1.33
* JSON Schema:
  * Mod name must be >3 and <50 characters
* Tasks:
  * Calculate changelog date only once
* Sumneko plugin:
  * Detect campaigns and tutorials for distinguishing `global`s
  * Added missing optional tag on various serpent options
* Debugger:
  * Changed how lua function dumps are passed for substantial speedup in data stage (~3x for `base`)

## 1.1.32
* Debugger:
  * Fixed error when attempting to map paths for zipped mods when zip handling not ready

## 1.1.31
* VSCode:
  * Fixed profiler path mapping
  * Fixed running Debugger in external process

## 1.1.30
* Debugger:
  * Fixed catching pcall/xpcall caught errors in settings & data stage
  * Adjust breakpoints at end of file back to last active line
  * Fixed some output events from lua not being emitted correctly
* VSCode:
  * Don't try to auto-detect attached debugger to debug forked processes (false positive on some systems)

## 1.1.29
* CLI:
  * Added `fmtk settings unset` to remove a mod setting
  * Various commands now set exitcode 1 when exiting with an error
* Changelog:
  * Fixed some CodeActions providing incorrect fix edits
* Debugger:
  * Abort launch when enabling `debugadapter` mod fails
  * Correctly supports DAP clients using `path` path format instead of `uri`
* Sumneko plugin:
  * Include `__modname__` tag when ingoring commands at start of line
  * Strip file extension from slashed `require` paths to better match Factorio's resolution
* VSCode:
  * Migrate Mod Portal API key from VSCode key storage to `keytar` for consistent behavior across packages
    * Ignore key storage if key is set in environment
  * Custom Editor for `mod-settings.dat`
  * Re-check if active version is Steam before launching debug
  * Experimental Read-only Editor for `script.dat` (saved `global` data)
    * Plain lua values should all load correctly, but not all LuaObject types have been tested.

## 1.1.28
* Debugger:
  * Fixed some cases where mods could clobber builtins that debugger relies on
  * Fixed breakpoint validation incorrectly moving breakpoints from valid locations

## 1.1.27
* Tasks:
  * Fix PATH variable separator used on non-windows when adding `fmtk` from extension for scripts
  * added `fmtk details` to update mod details and gallery from info.json, readme.md, faq.md
  * CLI tasks store api key in OS keychain if available
* Locale:
  * Various TextMate grammar tweaks
  * New AST-based parser for more accurate LSP features
* Mod Manager:
  * `fmtk mod install` can now download from portal
* Debugger:
  * Moved `modsPath` deduction from environment from extension to common DAP code
  * Fixed conditional breakpoints not skipping correctly
  * Fixed display of fetchable functions on LuaObjects with json v3
  * Breakpoints now start unverified until the file is loaded
  * Disassembly now formats instruction raw bytes with leading zeros
  * Use `console` type Output Events for messages printed from debugger internals
* Profiler:
  * Fixed some instances of profiler UI not being created/disposed correctly
* Sumneko plugin:
  * Ignore `/c`, `/command`, `/sc`, etc at start of a line

## 1.1.26

* Fixed debugadapter mod package bundled incorrectly (for real this time)
* Fixed require of a removed file

## 1.1.25

* Fixed debugadapter mod package bundled incorrectly

## 1.1.24

* Sumneko 3rd party library package:
  * Generated docs are no longer in workspace, instead a 3rd party library package is built in workspace-storage to reduce clutter and better support multi-root workspaces. Note this will not automatically clean up the old files/settings you may have had, to avoid clobbering any customizations.
  * Includes [FactorioSumnekoLuaPlugin](https://github.com/JanSharp/FactorioSumnekoLuaPlugin) automatically
  * Includes some additional static library files for `serpent`, `mod-gui`, `util`, etc
  * Additional tweaks to libraries (`math`, `package`, `debug`, etc...) to reflect factorio's changes to Lua builtin libraries
  * Generated docs now use `@enum` tags for `defines`
  * Removed generated type aliases for bare event names. Use `EventData.eventname` instead (introduced 1.1.16).
  * Callable classes now use `@overload` tags
* Locale:
  * Added syntax highlighting for `__FLUID__name__`, and move/click controls
  * Added snippet for `__FLUID__name__`

## 1.1.23

* Fixed library management incorrectly truncating the end of the array
* Convert Locale and Changelog support to LSP
* Small DAP protocol fixes
* Go To Definition and Completion support for locale keys in Lua
* Fixed an issue where preparing debug views of a table could inadvertantly cause it to rehash ("invalid key to next" when iterating while deleting)
* Tasks all converted to standalone processes:
  * No longer automatically runs `compile` tasks before debug session. Use `preLaunchTask` if you want these tasks still run.
  * Publish subtasks have been reordered for easier recovery from failed uploads
  * Default publish branch now follows the value of `git config init.defaultBranch`
* Disabled `checkGlobals` in simulations by default.
* Fixed an incorrect warning when unregistering/reregistering command handlers.

## 1.1.22

* Add `global` back to `Lua.diagnostics.globals`
* Offer to regenerate docs when they seem to be out of date
* Generate operators for sumneko 3.5
* Option to not generate docs when selecting a version
* Bundle extension with esbuild (overall ~1/4 download size)
* WIP support for running debug adapter and some mod management commands outside vscode for other editors/debug adapter clients

## 1.1.21

* Support v3 json docs
* Some overlay corrections to `BlueprintControlBehavior`
* Automatically manage data and docs links in `Lua.workspace.library`
* General cleanup of docs generator
* Added command to clear saved API key

## 1.1.20

* Fix some ts->js files with inconsistent file case

## 1.1.19

* Added missing config definition for `factorio.workspace.library`
* Support `${env:ENVVAR}` in path settings
* Correctly generate `enum` concept types
* Migrate API keys to secure storage from settings
* Clarify prompts on manaul factorio version configuration
* New default numeric type option: Use `alias` for numeric types which exactly match `number` (or `integer` if enabled), and `class` otherwise

## 1.1.18

* Restored incorrectly removed definiton for `modsPath` in launch.json
* Use `integer` as the base type for factorio's int builtins

## 1.1.17

* Doc Generation Options:
  * Alias or class for specialized number types
  * Version for online doc links
* Correctly handle no `.vscode/factorio` dir in cleanup before generation
* `LuaObject` as base class for all classes, instead of union of all classes
* `__debugchildren` has been replaced by `__debugcontents`
* Debug console evals that return multiple results will show all results

## 1.1.16

* Generate an indexed type for `defines.prototypes`
* Factorio Version Selector
* Generate Sumneko EmmyLua typdefs in multiple files, and automatically when switching versions
* Correctly locate files in `core` and `base` when debugging
* `__DebugAdapter.dumpIgnore(source:string|string[])` to disable dumping (disassembly, breakpoint validation) for specific files. This is useful for very large data files where stepping is not relevant and dumping is expensive (long hang when `require`ing the file).
* Moved event data types to `EventData.eventname` type names, with (temporary) aliases from `eventname` for compatiblity
* Improved generation of union and table_or_array concepts and defines types
* Correctly locate files in user scenarios
* Removed `__DebugAdapter.levelPath` stub

## 1.1.15

* Terminate sessions instead of hanging when failing to read JSON docs
* Read correct JSON docs path on mac

## 1.1.14

* Load LuaObject type data from Factorio's JSON docs for listing properties when debugging
* List some property-like function on LuaObjects as fetchable properties
* `__DebugAdapter.stepIgnore()` now handles both tables and functions. `__DebugAdapter.stepIgnoreAll()` has been removed.
* Updated Sumneko EmmyLua typdef generator for Sumneko 3

## 1.1.13

* Added `__REMARK_COLOR_BEGIN__` and `__REMARK_COLOR_END__` to locale highlighter
* Publishing mods now uses the new Mod Portal Upload API.

## 1.1.12

* __DebugAdapter.terminate() to end session from script
* __DebugAdapter.raise_event(event,data,modname) to call event handlers directly for testing
* Updated LuaObject recongition for debug views to reflect implementation detail changes in Factorio's API (no longer uses `__self`)
* Don't accept `nil` filters on custom-input events
* TypeDef generator now accepts Factorio Machine-Readable-Docs V2
* Various disassembler view fixes

## 1.1.11

* Don't offer ! and version in depencency snippets
* Add overlay for tweaks to generated typedefs
* Various disassembler fixes
* Support "Loaded Sources" view
* Significant (~2x) speedup in profiling, noise reduction on line timers
* Profiler can now measure `on_load`

## 1.1.10

* Correctly capture raw `remote` for debugger internal use before replacing it with wrapper
* New Command "Generate Typedefs" to convert json docs to EmmyLua docs (and configure general workspace settings)

## 1.1.9

* Correctly reverse-lookup `defines.inventory.artillery_wagon_ammo`
* Warn when using `math.randomseed()` which is disabled in Factorio
* Warn when replacing an existing event handler
* Correctly handle empty `info.json` files in workspace

## 1.1.8

* Mod name and title lengths are now limited to 100 characters
* Correctly validate `~` unordered mod dependencies
* Snippet for creating dependency entries

## 1.1.7

* Fixed `failed locating source` for unpacked mods located through modsPath

## 1.1.6

* Fixed steam detection on mac/linux
* Additional diagnostics for failures while locating source for mods

## 1.1.5

* Added `no_git_tag` option in `info.json`
* Re-enabled expandable log items from `__DebugAdapter.print()`
* Expand embedded expressions in printed strings as variables
* Use "loose" semver parsing in various places, to handle extra leading zeros
* Converted "Output" window messages to debug console output
* Activate Zip Explorer extension before trying to run commands from it
* Added setting `factorio.package.defaultPublishBranch`

## 1.1.4

* Update class data to Factorio 1.1.12
* Fixed "attempt to index local 'lastframe' (a nil value)" when calling `__DebugAdapter.breakpoint`
* Use Command text as source when available
* Disassemble Lua if no source is available
* Correctly resolve `@__core__` paths
* Fixed `script.on_event` would silently ignore filters when registering lists of events

## 1.1.3

* Step-in on api access that raises events will step into handlers
* Fixed "attempt to index local 'lastframe' (a nil value)" when breaking on exception
* Removed break-on-exception when not running in Instrument Mode
* If selected frame has a local or upval `_ENV`, evals will use it instead of the global environment
* Removed Event Check
* Expand functions's upvals as children in Variables view
* `__DebugAdapter.levelPath` is no longer required, as it can be filled automatically from `script.level`

## 1.1.2

* Show best-guess arguments for `__index` and `__newindex` in stack trace
* Collect and display stacks for some api calls that can raise events
* Display enum properties of LuaObjects as names from `defines.*`
* Metatable field `__debugtype` to set the displayed typename of an object
* Show table keys with virtual children `<key>` and `<value>` and rename with unique names
* Upload task now looks for zips in the correct place when Package is configured to place them outside the mod folder
* Launch option `adjustModSettings` to update/clear mod settings before launching a debug session
* Don't hang when `info.json` with `null` exists in workspace
* Don't set extension filter on factorioPath prompt on non-windows
* Update class data to Factorio 1.1.6

## 1.1.1

* Fix setting breakpoints during simulations

## 1.1.0

* Always use `-F -` for tags, even when empty
* Fix infinite recursion when cleaning long refs
* Disabled expandable log items from `__DebugAdapter.print({...})` by default due to issues with vscode debug console
* Updated class data and mod for Factorio 1.1.0

## 0.18.49

* Correctly highlight empty plural
* Fixed crash if an on_tick handler with no argument has a LuaObject in its first temporary when building callstack
* Ignore info.json in scenarios/saves

## 0.18.48

* Fix error when mods replace builtin `print` incorrectly

## 0.18.47

* Pretty-print mod-list.json when adjusting mods
* Stricter check for LuaObjects in isUnsafeLong()

## 0.18.46

* Removed Locale highlighter rule for unrecognized rich text tags
* Fixed script error when setting checkEvents or checkGlobals

## 0.18.45

* Capture `debug` in case someone overwites it

## 0.18.44

* Reworked locale highlighter
* Locale Snippets for various tags/variables
* Correctly highlight locale variable `__CONTROL_MOVE__`
* CodeAction to merge duplicate locale sections

## 0.18.43

* Correctly include `profile-control.lua` when debugadapter itself is not hooked

## 0.18.42

* Fix flamegraph not building trees correctly
* Configuration options for various extra diagnostics
* `postpublish` task
* Open Changelog command in packages view
* Eval now correctly uses the last matching local instead of the first
* Rename shadowed locals in Variables view so they display correctly
* Fixed not correctly differentiating multiple varRefs for the same table with `extra` property set
* Mark generated variables as `virtual`

## 0.18.41

* Debug console supports `__modname__` prefix while in break
* Better error reporting for tasks.json tasks
* Branch name configuration for Publish was not correctly applied
* Timeout on queued stdin commands configurable, raised default to 2s
* Restrict tasks to operate only on the latest version of a mod
* Support `~` in launch.json path options

## 0.18.40

* Fixed incorrect vars showing when first retreived after stopping on first stop in a lua state

## 0.18.39

* Fixed incorrect vars showing when first retreived after stopping

## 0.18.38

* Fixed debug session not ending when factorio closes
* More consistent use of URIs for path mapping
* Debug console supports `__modname__` prefix when named Lua State is available (correctly this time...)

## 0.18.37

* Return original unwrapped handler from `script.get_event_handler`
* Fixed various missing stepIgnores
* stepIgnore and stepIgnoreAll now return the function/table passed in, for convenience
* Most objects printed with `__DebugAdapter.print(obj)` will be expandable in debug console as long as the source Lua State is still active
* Pause button able to break into long running code
* General code cleanup
* Optional arguments `upStack` and `category` on `__DebugAdapter.print()`
* Debug console can be used while running - it will run in the active Lua State for settings/data or in `level` if available for control.
* Correctly display and offer more color formats in locale
* Task "adjustMods" can be used to reconfigure mods from vscode
* Fix infinite loop in eval _ENV lookups when function outlives the eval that created it
* Support vscode vars in launch.json config
* Debug console supports `__modname__` prefix when named Lua State is available
* Branch name for Publish is configurable

## 0.18.36

* Profiler flamegraph label more reliable
* Don't show flamegraph panel when tracking call trees not enabled

## 0.18.35

* Profiler flamegraph works correctly on VSCode 1.48

## 0.18.34

* Add locale vars `__CONTROL_STYLE_BEGIN__` and `__CONTROL_STYLE_END__` (for real this time)
* Locale var `__ALT_CONTROL__` correctly matches two args
* Fix breakpoints not loading initially in settings stage
* Added profiler flamegraph of call trees
* Profiler options to select line/function/calltree timers
* `__DebugAdapter.defineGlobal(name)` to disable warning on global access
* Profiler remote interface

## 0.18.33

* Add locale vars `__CONTROL_STYLE_BEGIN__` and `__CONTROL_STYLE_END__`
* Add options to configure created mod zip location, and automatically remove after successful publish
* Detect and offer to disable prototype caching, which conflicts with part of debugger init
* Added `compile` task which is run in `package` and before launching debug session
* Added variable $MODNAME to git templates
* Added setting "factorio.package.tagName"
* Deprecated setting "factorio.package.tagVPrefix"

## 0.18.32

* Updated class data to Factorio 1.0.0
* Temporarily unlisted property LuaItemStack::blueprint_icons to avoid crash when reading it in Factorio 1.0.0

## 0.18.31

* Allow 1.x in various compatibility version tests

## 0.18.30

* Remove special case for `__self` in eval env
* Support(ish) launching Factorio with a native debugger

## 0.18.29

* Use `rawget` when identifying tables for inspection
* Remove duplicate `@` in function descriptions
* Steam support

## 0.18.28

* Include factorioPath="" in initialConfigurations
* Better error when calling remote interfaces or methods that don't exist
* Merged Factorio Mod Packages views into one. Depending on configuration, you may need to reactivate the view after this update.
* Factorio Mod Packages view has an icon when used as a standalone panel
* Sorted Factorio Mod Packages view alphabetically
* Correctly catch `error(nil)`
* Correctly wrap `script.on_nth_tick` when given an array of ticks

## 0.18.27

* More correct heuristic for attempting to translate tables as LocalisedString, gracefully handle translation failure.

## 0.18.26

* Updated Mod Portal login procedure to work with the new Portal

## 0.18.25

* Report errors and more detail when searching for mods for path mapping

## 0.18.24

* Nicer log() hook on Factorio >= 0.18.34
* Ignore Unicode BOM in Changelog files
* Cleaned up path mapping between factorio/vscode
  * Now supports non-versioned unzipped mods
  * Correctly loads unzipped mods from mods from modsPath~=workspace before zipped mods
  * Correctly parse mod paths with __ in paths
  * Load only used zips when launching debug
  * Clear previously loaded zips before reloading
  * If using manual require in settings stage, it may now be needed to list debugadapter as an optional dependency to ensure Modules event is completed first. Instrument mode handles this automatically.
* Updated class data to Factorio 0.18.34
* Wrap new script.raise_* methods to pass call stack, matching raise_event wrapper
* Don't omit source on stepIgnore stack frames

## 0.18.23

* Correctly encode Infinity, -Infinity and NaN in json
* Set stepIgnore on log hook functions
* Support new metamethod `__debugvisualize(self)` for formatting values for [hediet.debug-visualizer](https://marketplace.visualstudio.com/items?itemName=hediet.debug-visualizer)
* Debug line and visualizer for noise expressions
* Warn on first assignment to undefined Lua global variables

## 0.18.22

* Changed automatic zip exclusion when packaging from `**/*.zip` to `**/modname_*.zip`, to prevent excluding `blueprint.zip` in scenarios.

## 0.18.21

* Fixed incorrect regex in info.json schema

## 0.18.20

* Use Lua Registry to enforce certain libraries are singletons even when package.loaded is cleared in data stage
* Correctly report parse errors in timed eval requests
* Don't flag spaces in mod names in dependencies as errors (old mods with spaces exist)
* Profile line timers now include called function time, added function timers
* Incremental dumping of profile timers to reduce stutter while profiling
* Reworked profile line timer coloring options

## 0.18.19

* Capture `print` and `localised_print` in `profile.lua` for compatiblity with mods that overwrite them
* Better calculation of profile column width
* Fix an error in prior update's change to display of array-like tables

## 0.18.18

* Removed StreamSplitter
* On Factorio>=0.18.24, use `localised_print` to translate various output:
	* Error messages, including multi-line output
	* LocalisedStrings and LuaProfilers in Variables view
	* LocalisedStrings in `log` hook and `__DebugAdapter.print`
	* LocalisedStrings in Debug Console output or errors
	* Duration of Debug Console commands, timers for profiling
* Alternate hook mode for live-ish profiling in control stage
* Correctly identify tailcalls in `log` hook and `__DebugAdapter.print`, instead of incorrect callsite
* Use a more permissive JSON schema for `info.json` inside `data`
* Correctly exclude locale `info.json` files from mod/data schema
* Support [hediet.debug-visualizer](https://marketplace.visualstudio.com/items?itemName=hediet.debug-visualizer), with eval context "visualize" and user-provided visualization converters
* Print type of invalid objects in json
* Correctly show children of tables with large gaps in array segment
* Live terminal output for mod scripts in packaging tasks
* Updated class data to Factorio 0.18.24


## 0.18.17

* Fix `Version` task failing when symbols in `info.json` cannot be loaded
* Correct order of comment syntax rules for Locale files
* Show warnings for various problems in Locale files
* Fixed F5 while running would queue up incorrect commands
* Display `[Variables Currently Unavailable]` when variables cannot be displayed for the current stack frame
* Don't pre-load mod zips when launching without debugger

## 0.18.16

* Add allowDisableBaseMod to disable protection on `base` in `adjustMods`
* Hook `log()` to produce Output events with clickable source links. Launch args `hookLog` and `keepOldLog` can adjust this behavior.
* Error hint for missing config.ini
* Launch Args to selectively install hooks in Settings, Data and per-mod in Control stage. Settings and Data now default off and must be enabled if desired, Control defaults to hook all mods.
* Launch Arg factorioPath is no longer required - if absent or empty, will prompt for location
* More correct handling of tables with unusual numeric keys
* Follow `terminal.integrated.shell.*` and `terminal.integrated.automationShell.*` settings

## 0.18.15

* SIGKILL for second attempt to kill Factorio when ending a debug session
* Fix rawlen() fix incorrectly applied to LuaCustomTable
* Add adjustMods and disableExtraMods to launch args
* Step inside zip files with slevesque.vscode-zipexplorer

## 0.18.14

* Include JSON Scheme for clusterio instances.json file
* Use rawlen() in Variables views to correctly handle objects with incorrect __len metamethods

## 0.18.13

* Catch rare condition in Increment Version command where no symbols are found in info.json
* Correctly report missing paths in config.ini
* Don't attempt to translate errors outside of events
* Updated class data to Factorio 0.18.18
* Correctly update level script path after path hint

## 0.18.12

* Accept top level null in scenario/campaign info.json
* Highlight comment and invalid lines in locale
* Provide default GitLens config for changelogs
* Use annotated git tags. Optionally prefix version with 'v' and include commit message.
* Always include trailing slash on `--mod-directory`
* Updated class data to Factorio 0.18.17

## 0.18.11

* Updated class data to Factorio 0.18.13
* Auto-generated git commits now set configurable author, and message templates configurable
* Use `terminal.integrated.env.{platform}` settings to provide additional env vars to mod scripts

## 0.18.10

* Updated Debug Adapter Protocol capabilities report
* Updated class data to Factorio 0.18.12

## 0.18.9

* Fix config.ini failing to auto-detect in many scenarios
* Improved logging of what files are auto-detected where

## 0.18.8

* Fix typo in Increment Version command label
* Fix not always killing Factorio on Macs
* Read config.ini for mods/data paths. Removed dataPath in launch config, added configPath. modsPath and configPath also set the corresponding command line args.
* Don't recheck info.json during a debug session, only when starting a new session.
* Fixed crash when running remote.call() in /c
* Don't attempt to catch an exception if there is no locatable source to show it at (eg. console commands)

## 0.18.7

* Correctly handle `script.on_nth_tick(nil)`

## 0.18.6

* Don't add `--instrument-mod` to command line args when launching without debug

## 0.18.5

* Updated class data to Factorio 0.18.10
* Use Instrument Mode by default (Requires Factorio >= 0.18.10)
* Force canonical-name requires for public-facing files (debugadapter.lua and variables.lua)

## 0.18.4

* Added __DebugAdapter.breakpoint(mesg)
* `\n` escape in locale is now `constant.character.escape.factorio-locale`
* Hook `pcall` and `xpcall` and allow optionally breaking on caught exception
* Use environment vars FACTORIO_PORTAL_USERNAME and FACTORIO_PORTAL_PASSWORD when not configured in settings
* provide environment var FACTORIO_MODNAME and FACTORIO_MODVERSION to all mod scripts
* explicitly save files edited by tasks, instead of saveAll
* packages view may be moved to SCM section
* fixed Package command not waiting to finish building zip before returning, which caused it to sometimes pick up edits made later by Publish

## 0.18.3

* non-standard category in changelog as Hint instead of Information
* Factorio 0.18.2 added LuaEntityPrototype::inserter_pickup_position and inserter_drop_position
* evil translation hack to display translated LocalisedString errors
* changelog linter error for line prefix with no content
* remove changelog diagnostics when a file is removed
* allow two-part version in info.json dependencies
* automatically package and publish mods

## 0.18.2

* Changelog separator line is keyword.control
* correctly highlight changelog version number with only two numeric parts
* changelog linter
* color widget on [color=...] tags in locale
* add support for proposed "Instrument Mode", disabled by default
* fix incorrect link in campaign schema to scenario schema
* outline for locale and changelog
* improved highlighting of plurals in locale files
* correctly highlight inside enclosing tags in locale

## 0.18.1

* __DebugAdapter.print(notstring) will print the object's `describe` lineitem
* don't trim log messages
* fix debugging data stage after entrypoint changes, for real this time
* JSON Schemas for info.json, description.json, server-settings.json, map-settings.json, map-gen-settings.json
* Syntax highlighting for Locale *.cfg and changelog.txt files
* Factorio 0.18.1 added LuaSurface::brightness_visual_weights
* Keep output channel open and reuse between sessions

## 0.18.0

* Update for Factorio 0.18
* use `script.active_mods` to remove last dependencies on `game`. Enables stepping in control.lua main chunk and on_load, and break-on-exception in on_load. Removed various workarounds for not having this.
* use LuaObject.object_name to classify objects. Detailed views of LuaStructs.

## 0.17.8

* better hide frames with no available source
* fix debugging data stage after entrypoint changes
* allow extra args to factorio
* evaluate names for most variables

## 0.17.7

* stepIgnoreAll(t) function to ignore all functions in table
* __DebugAdapter.print() supports `{...}` to fill varargs in string.
* escape 13 in breakpoints
* omit frame source for C functions in call stack
* break-on-exception in most events and improved entrypoint identification
* warn if mod registers probably-incomplete sets of events
* jump to location in stacktrace works

## 0.17.6

* correctly bracket strings ending in partial close brackets
* paged display of large array-like objects
* escape 26 in breakpoints
* disable profiler and coverage when enabling debugadapter
* disable debugadapter mod on "Run Without Debugging"
* better display of custom commands and custom-input event handlers
* reorder scopes in Variables window to be generally innermost to outermost
* optimized remote.call hook

## 0.17.5

* mark various internals as stepIgnore
* binary format for breakpoints, divided up one file per command, to fit better in 250 char limit of debug.debug()
* more consistently update breakpoints before resuming execution

## 0.17.4

* include for loop internals in `<temporaries>` section
* bring my own json to remove many dependencies on `game` object
* optimizations
* name `(main chunk)` in stack traces
* set breakpoints earlier (still can't attach before `game` is available though)
* varargs sorted into special child of Local scope, after fixed args
* automatically install and enable/disable mod
* works if `require`d into data or settings stage
* accumulate stderr until newline, then strip debug prompts and return non-empty strings
* better handling of paths
* "Factorio Mod Debug" output channel listing various info about what paths it found
* detect `mod-list.json` inside workspace and use its location as modsPath

## 0.17.3

* don't remove leading '/' from workspace paths on non-windows
* better path guess on mac
* don't try to instrument remote.call during on_load

## 0.17.2

* more improved escaping
* search for mods inside vscode workspace first, then modsPath
* top level scope for factorio `global`
* filter temporaries to special child of Local scope
* filter "built in" globals to special child of Global scope
* fix display of eval _ENV
* unquote string keys when possible in table describe

## 0.17.1

* docs improvements
* tail calls in stack trace
* provide escapes `{[}` -> `{` and `{]}` -> `}` in interpolated strings
* support condition and hitCondition in breakpoints
* improved escaping of various strings
* don't allow setting `self` (the current object) inside string interpolation for debug lineitems
* describe main chunk functions
* mask dostring full-source chunk names as "=(dostring)"
* omit numeric keys when possible in table describe
* add `__DebugAdapter.dumpBreakpoints` to manually list breapoints

## 0.17.0

* Initial Release<|MERGE_RESOLUTION|>--- conflicted
+++ resolved
@@ -7,15 +7,13 @@
   * Set `SteamAppId` when launching for `--version`
   * Fix Eval not available if not enough lua events running
   * Pin GC-able values from eval results or `__DebugAdapter.print(obj)` to allow expanding (some) fields when not paused
-<<<<<<< HEAD
   * Display the registered name of metatables, if available
 * VSCode:
   * Check LuaLS plugin files in Check Config
-=======
 * LuaLS library package:
   * Plugin option `--ignore` to disable the plugin for certain files or folders
   * Plugin option `--clusterio-modules` to enable handling clusterio requires
->>>>>>> f8cf8d07
+  * Note that a bug in LuaLS 3.9.3 currently prevents passing more than one argument in some workspaces
 
 ## 1.1.43
 * Locale:
