--- conflicted
+++ resolved
@@ -5,14 +5,11 @@
 ## 1.1.44
 * Debugger
   * Set `SteamAppId` when launching for `--version`
-<<<<<<< HEAD
+  * Fix Eval not available if not enough lua events running
+  * Pin GC-able values from eval results or `__DebugAdapter.print(obj)` to allow expanding (some) fields when not paused
 * LuaLS library package:
   * Plugin option `--ignore` to ignore requires in certain files
   * Plugin option `--clusterio-modules` to enable handling clusterio requires
-=======
-  * Fix Eval not available if not enough lua events running
-  * Pin GC-able values from eval results or `__DebugAdapter.print(obj)` to allow expanding (some) fields when not paused
->>>>>>> 8ca7ab54
 
 ## 1.1.43
 * Locale:
